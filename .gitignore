# rcov generated
coverage

# rdoc generated
rdoc

# yard generated
doc
.yardoc

# bundler
.bundle

# jeweler generated
pkg

bin/*.log

*.tmproj
*.swp
examples/t.rb
.DS_Store
<<<<<<< HEAD
*.tws
=======

.idea
>>>>>>> 9b791d5b
<|MERGE_RESOLUTION|>--- conflicted
+++ resolved
@@ -20,9 +20,6 @@
 *.swp
 examples/t.rb
 .DS_Store
-<<<<<<< HEAD
 *.tws
-=======
 
-.idea
->>>>>>> 9b791d5b
+.idea